Name:                resourcet
<<<<<<< HEAD
Version:             0.3.2.2
=======
Version:             0.3.3
>>>>>>> 382d6d83
Synopsis:            Deterministic allocation and freeing of scarce resources.
Description:
	This package was originally included with the conduit package, and has since been split off. For more information, please see <http://www.yesodweb.com/book/conduits>.
License:             BSD3
License-file:        LICENSE
Author:              Michael Snoyman
Maintainer:          michael@snoyman.com
Category:            Data, Conduit
Build-type:          Simple
Cabal-version:       >=1.8
Homepage:            http://github.com/snoyberg/conduit

Library
  Exposed-modules:     Control.Monad.Trans.Resource
  Build-depends:       base                     >= 4.3          && < 5
                     , lifted-base              >= 0.1          && < 0.2
                     , transformers-base        >= 0.4.1        && < 0.5
                     , monad-control            >= 0.3.1        && < 0.4
                     , containers
                     , transformers             >= 0.2.2        && < 0.4
                     , mtl                      >= 2.0          && < 2.2
  ghc-options:     -Wall

source-repository head
  type:     git
  location: git://github.com/snoyberg/conduit.git<|MERGE_RESOLUTION|>--- conflicted
+++ resolved
@@ -1,9 +1,5 @@
 Name:                resourcet
-<<<<<<< HEAD
-Version:             0.3.2.2
-=======
 Version:             0.3.3
->>>>>>> 382d6d83
 Synopsis:            Deterministic allocation and freeing of scarce resources.
 Description:
 	This package was originally included with the conduit package, and has since been split off. For more information, please see <http://www.yesodweb.com/book/conduits>.
